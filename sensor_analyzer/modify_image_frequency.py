#!/usr/bin/env python
# -*- coding: utf-8 -*-

"""
批量修改YAML文件中的参数
- 支持从模板文件补充缺失参数
- 可修改image_frequency、use_only_main_camera、image_delay、wheel_delay和sigma_omega参数
- 保持与模板文件相同的格式
"""

import os
import re
import argparse
import sys

try:
    import yaml
except ImportError:
    print("错误: 本脚本需要 PyYAML 模块来处理YAML文件。")
    print("请运行 'pip install PyYAML' 来安装它。")
    sys.exit(1)

def find_yaml_files(root_dir):
    """查找所有以_okvis.yaml结尾的文件"""
    yaml_files = []
    for dirpath, _, filenames in os.walk(root_dir):
        for filename in filenames:
            if filename.endswith('_okvis.yaml'):
                yaml_files.append(os.path.join(dirpath, filename))
    return yaml_files

def merge_dicts(target, source, file_path="未知文件"):
    """将source字典中的键值对合并到target字典中，递归处理嵌套的字典，仅添加缺失的参数"""
    if not isinstance(source, dict) or not isinstance(target, dict):
        return  # 确保两者都是字典

    for key, value in source.items():
        # 如果target中没有这个键，直接添加
        if key not in target:
            target[key] = value
            print(f"在 {file_path} 中添加模板参数: {key}")
        elif isinstance(value, dict) and isinstance(target[key], dict):
            # 如果值是字典且target中对应的值也是字典，递归合并
            merge_dicts(target[key], value, file_path)
        # 如果键已存在且不是字典，保留原值，不覆盖

def modify_specific_parameters_in_dict(yaml_data, file_path, new_frequency=None, use_only_main_camera=None, 
                                     new_image_delay=None, new_wheel_delay=None, new_sigma_omega=None,
<<<<<<< HEAD
                                     new_sigma_v=None, new_unobs_info=None,
                                     detection_threshold=None, matching_threshold=None, max_num_keypoints=None,
                                     enable_debug_recording=None, use_async_processing=None, online_mode=None,
                                     max_batch_size=None):
=======
                                     detection_threshold=None, matching_threshold=None, max_num_keypoints=None):
>>>>>>> 3a83d994
    """修改YAML数据字典中的特定参数"""
    modified = False

    if not yaml_data:
        return modified

    # 修改image_frequency参数
    if new_frequency is not None and 'image_frequency' in yaml_data:
        old_frequency = yaml_data['image_frequency']
        yaml_data['image_frequency'] = new_frequency
        print(f"修改文件: {file_path}")
        print(f"  image_frequency: {old_frequency} -> {new_frequency}")
        modified = True

    # 修改frontend_parameters部分的参数
    if 'frontend_parameters' in yaml_data:
        # 修改use_only_main_camera参数
        if use_only_main_camera is not None:
            if 'use_only_main_camera' in yaml_data['frontend_parameters']:
                old_value = yaml_data['frontend_parameters']['use_only_main_camera']
                yaml_data['frontend_parameters']['use_only_main_camera'] = use_only_main_camera == 'True'
                print(f"修改文件: {file_path}")
                print(f"  use_only_main_camera: {old_value} -> {use_only_main_camera}")
                modified = True
            else:
                # 如果不存在，添加参数
                yaml_data['frontend_parameters']['use_only_main_camera'] = use_only_main_camera == 'True'
                print(f"修改文件: {file_path}")
                print(f"  添加use_only_main_camera: {use_only_main_camera}")
                modified = True
                
        # 修改detection_threshold参数
        if detection_threshold is not None:
            if 'detection_threshold' in yaml_data['frontend_parameters']:
                old_value = yaml_data['frontend_parameters']['detection_threshold']
                yaml_data['frontend_parameters']['detection_threshold'] = float(detection_threshold)
                print(f"修改文件: {file_path}")
                print(f"  detection_threshold: {old_value} -> {detection_threshold}")
                modified = True
            else:
                # 如果不存在，添加参数
                yaml_data['frontend_parameters']['detection_threshold'] = float(detection_threshold)
                print(f"修改文件: {file_path}")
                print(f"  添加detection_threshold: {detection_threshold}")
                modified = True
                
        # 修改matching_threshold参数
        if matching_threshold is not None:
            if 'matching_threshold' in yaml_data['frontend_parameters']:
                old_value = yaml_data['frontend_parameters']['matching_threshold']
                yaml_data['frontend_parameters']['matching_threshold'] = float(matching_threshold)
                print(f"修改文件: {file_path}")
                print(f"  matching_threshold: {old_value} -> {matching_threshold}")
                modified = True
            else:
                # 如果不存在，添加参数
                yaml_data['frontend_parameters']['matching_threshold'] = float(matching_threshold)
                print(f"修改文件: {file_path}")
                print(f"  添加matching_threshold: {matching_threshold}")
                modified = True
                
        # 修改max_num_keypoints参数
        if max_num_keypoints is not None:
            if 'max_num_keypoints' in yaml_data['frontend_parameters']:
                old_value = yaml_data['frontend_parameters']['max_num_keypoints']
                yaml_data['frontend_parameters']['max_num_keypoints'] = int(max_num_keypoints)
                print(f"修改文件: {file_path}")
                print(f"  max_num_keypoints: {old_value} -> {max_num_keypoints}")
                modified = True
            else:
                # 如果不存在，添加参数
                yaml_data['frontend_parameters']['max_num_keypoints'] = int(max_num_keypoints)
                print(f"修改文件: {file_path}")
                print(f"  添加max_num_keypoints: {max_num_keypoints}")
                modified = True
<<<<<<< HEAD

    # 修改image_delay参数
    if new_image_delay is not None and 'camera_parameters' in yaml_data:
        if 'image_delay' in yaml_data['camera_parameters']:
            old_delay = yaml_data['camera_parameters']['image_delay']
            # 格式化新的delay值
            if float(new_image_delay) == 0.0:
                formatted_delay = "0.0"
            else:
                temp = f"{float(new_image_delay):.17f}"
                formatted_delay = temp.rstrip('0').rstrip('.')
                if not formatted_delay or formatted_delay == "-":
                    formatted_delay = temp
            
            yaml_data['camera_parameters']['image_delay'] = float(formatted_delay)
            print(f"修改文件: {file_path}")
            print(f"  image_delay: {old_delay} -> {formatted_delay}")
            modified = True
        else:
            # 如果不存在，添加参数
            if float(new_image_delay) == 0.0:
                formatted_delay = "0.0"
            else:
                temp = f"{float(new_image_delay):.17f}"
                formatted_delay = temp.rstrip('0').rstrip('.')
                if not formatted_delay or formatted_delay == "-":
                    formatted_delay = temp
                    
            yaml_data['camera_parameters']['image_delay'] = float(formatted_delay)
            print(f"修改文件: {file_path}")
            print(f"  添加image_delay: {formatted_delay}")
            modified = True

    # 修改wheel_delay参数
    if new_wheel_delay is not None and 'wheel_encoder_parameters' in yaml_data:
        if 'wheel_delay' in yaml_data['wheel_encoder_parameters']:
            old_delay = yaml_data['wheel_encoder_parameters']['wheel_delay']
            yaml_data['wheel_encoder_parameters']['wheel_delay'] = float(new_wheel_delay)
            print(f"修改文件: {file_path}")
            print(f"  wheel_delay: {old_delay} -> {new_wheel_delay}")
            modified = True
        else:
            # 如果不存在，添加参数
            yaml_data['wheel_encoder_parameters']['wheel_delay'] = float(new_wheel_delay)
            print(f"修改文件: {file_path}")
            print(f"  添加wheel_delay: {new_wheel_delay}")
            modified = True

    # 修改sigma_omega参数
    if new_sigma_omega is not None and 'wheel_encoder_parameters' in yaml_data:
        if 'sigma_omega' in yaml_data['wheel_encoder_parameters']:
            old_value = yaml_data['wheel_encoder_parameters']['sigma_omega']
            yaml_data['wheel_encoder_parameters']['sigma_omega'] = float(new_sigma_omega)
            print(f"修改文件: {file_path}")
            print(f"  sigma_omega: {old_value} -> {new_sigma_omega}")
            modified = True
        else:
            # 如果不存在，添加参数
            yaml_data['wheel_encoder_parameters']['sigma_omega'] = float(new_sigma_omega)
            print(f"修改文件: {file_path}")
            print(f"  添加sigma_omega: {new_sigma_omega}")
            modified = True
    
    # 修改sigma_v参数
    if new_sigma_v is not None and 'wheel_encoder_parameters' in yaml_data:
        if 'sigma_v' in yaml_data['wheel_encoder_parameters']:
            old_value = yaml_data['wheel_encoder_parameters']['sigma_v']
            yaml_data['wheel_encoder_parameters']['sigma_v'] = float(new_sigma_v)
            print(f"修改文件: {file_path}")
            print(f"  sigma_v: {old_value} -> {new_sigma_v}")
            modified = True
        else:
            # 如果不存在，添加参数
            yaml_data['wheel_encoder_parameters']['sigma_v'] = float(new_sigma_v)
            print(f"修改文件: {file_path}")
            print(f"  添加sigma_v: {new_sigma_v}")
            modified = True
            
    # 修改unobs_info参数
    if new_unobs_info is not None and 'wheel_encoder_parameters' in yaml_data:
        if 'unobs_info' in yaml_data['wheel_encoder_parameters']:
            old_value = yaml_data['wheel_encoder_parameters']['unobs_info']
            yaml_data['wheel_encoder_parameters']['unobs_info'] = float(new_unobs_info)
            print(f"修改文件: {file_path}")
            print(f"  unobs_info: {old_value} -> {new_unobs_info}")
            modified = True
        else:
            # 如果不存在，添加参数
            yaml_data['wheel_encoder_parameters']['unobs_info'] = float(new_unobs_info)
            print(f"修改文件: {file_path}")
            print(f"  添加unobs_info: {new_unobs_info}")
            modified = True
    
    # 修改enable_debug_recording参数
    if enable_debug_recording is not None and 'output_parameters' in yaml_data:
        if 'enable_debug_recording' in yaml_data['output_parameters']:
            old_value = yaml_data['output_parameters']['enable_debug_recording']
            yaml_data['output_parameters']['enable_debug_recording'] = enable_debug_recording == 'True'
            print(f"修改文件: {file_path}")
            print(f"  enable_debug_recording: {old_value} -> {enable_debug_recording}")
            modified = True
        else:
            # 如果不存在，添加参数
            yaml_data['output_parameters']['enable_debug_recording'] = enable_debug_recording == 'True'
            print(f"修改文件: {file_path}")
            print(f"  添加enable_debug_recording: {enable_debug_recording}")
            modified = True
            
    # 修改estimator_parameters部分的参数
    if 'estimator_parameters' in yaml_data:
        # 修改use_async_processing参数
        if use_async_processing is not None:
            if 'use_async_processing' in yaml_data['estimator_parameters']:
                old_value = yaml_data['estimator_parameters']['use_async_processing']
                yaml_data['estimator_parameters']['use_async_processing'] = use_async_processing == 'True'
                print(f"修改文件: {file_path}")
                print(f"  use_async_processing: {old_value} -> {use_async_processing}")
                modified = True
            else:
                # 如果不存在，添加参数
                yaml_data['estimator_parameters']['use_async_processing'] = use_async_processing == 'True'
                print(f"修改文件: {file_path}")
                print(f"  添加use_async_processing: {use_async_processing}")
                modified = True
                
        # 修改online_mode参数
        if online_mode is not None:
            if 'online_mode' in yaml_data['estimator_parameters']:
                old_value = yaml_data['estimator_parameters']['online_mode']
                yaml_data['estimator_parameters']['online_mode'] = online_mode == 'True'
                print(f"修改文件: {file_path}")
                print(f"  online_mode: {old_value} -> {online_mode}")
                modified = True
            else:
                # 如果不存在，添加参数
                yaml_data['estimator_parameters']['online_mode'] = online_mode == 'True'
                print(f"修改文件: {file_path}")
                print(f"  添加online_mode: {online_mode}")
                modified = True
                
        # 修改max_batch_size参数
        if max_batch_size is not None:
            if 'max_batch_size' in yaml_data['estimator_parameters']:
                old_value = yaml_data['estimator_parameters']['max_batch_size']
                yaml_data['estimator_parameters']['max_batch_size'] = int(max_batch_size)
                print(f"修改文件: {file_path}")
                print(f"  max_batch_size: {old_value} -> {max_batch_size}")
                modified = True
            else:
                # 如果不存在，添加参数
                yaml_data['estimator_parameters']['max_batch_size'] = int(max_batch_size)
                print(f"修改文件: {file_path}")
                print(f"  添加max_batch_size: {max_batch_size}")
                modified = True
            
    return modified

def modify_yaml_file(file_path, template_data=None, new_frequency=None, use_only_main_camera=None, 
                        new_image_delay=None, new_wheel_delay=None, new_sigma_omega=None, 
                        new_sigma_v=None, new_unobs_info=None,
                        detection_threshold=None, matching_threshold=None, max_num_keypoints=None, 
                        enable_debug_recording=None, use_async_processing=None, online_mode=None,
                        max_batch_size=None, debug=False):
=======

    # 修改image_delay参数
    if new_image_delay is not None and 'camera_parameters' in yaml_data:
        if 'image_delay' in yaml_data['camera_parameters']:
            old_delay = yaml_data['camera_parameters']['image_delay']
            # 格式化新的delay值
            if float(new_image_delay) == 0.0:
                formatted_delay = "0.0"
            else:
                temp = f"{float(new_image_delay):.17f}"
                formatted_delay = temp.rstrip('0').rstrip('.')
                if not formatted_delay or formatted_delay == "-":
                    formatted_delay = temp
            
            yaml_data['camera_parameters']['image_delay'] = float(formatted_delay)
            print(f"修改文件: {file_path}")
            print(f"  image_delay: {old_delay} -> {formatted_delay}")
            modified = True
        else:
            # 如果不存在，添加参数
            if float(new_image_delay) == 0.0:
                formatted_delay = "0.0"
            else:
                temp = f"{float(new_image_delay):.17f}"
                formatted_delay = temp.rstrip('0').rstrip('.')
                if not formatted_delay or formatted_delay == "-":
                    formatted_delay = temp
                    
            yaml_data['camera_parameters']['image_delay'] = float(formatted_delay)
            print(f"修改文件: {file_path}")
            print(f"  添加image_delay: {formatted_delay}")
            modified = True

    # 修改wheel_delay参数
    if new_wheel_delay is not None and 'wheel_encoder_parameters' in yaml_data:
        if 'wheel_delay' in yaml_data['wheel_encoder_parameters']:
            old_delay = yaml_data['wheel_encoder_parameters']['wheel_delay']
            yaml_data['wheel_encoder_parameters']['wheel_delay'] = float(new_wheel_delay)
            print(f"修改文件: {file_path}")
            print(f"  wheel_delay: {old_delay} -> {new_wheel_delay}")
            modified = True
        else:
            # 如果不存在，添加参数
            yaml_data['wheel_encoder_parameters']['wheel_delay'] = float(new_wheel_delay)
            print(f"修改文件: {file_path}")
            print(f"  添加wheel_delay: {new_wheel_delay}")
            modified = True

    # 修改sigma_omega参数
    if new_sigma_omega is not None and 'wheel_encoder_parameters' in yaml_data:
        if 'sigma_omega' in yaml_data['wheel_encoder_parameters']:
            old_value = yaml_data['wheel_encoder_parameters']['sigma_omega']
            yaml_data['wheel_encoder_parameters']['sigma_omega'] = float(new_sigma_omega)
            print(f"修改文件: {file_path}")
            print(f"  sigma_omega: {old_value} -> {new_sigma_omega}")
            modified = True
        else:
            # 如果不存在，添加参数
            yaml_data['wheel_encoder_parameters']['sigma_omega'] = float(new_sigma_omega)
            print(f"修改文件: {file_path}")
            print(f"  添加sigma_omega: {new_sigma_omega}")
            modified = True
            
    return modified

def modify_yaml_file(file_path, template_data=None, new_frequency=None, use_only_main_camera=None, 
                        new_image_delay=None, new_wheel_delay=None, new_sigma_omega=None, 
                        detection_threshold=None, matching_threshold=None, max_num_keypoints=None, debug=False):
>>>>>>> 3a83d994
    """修改YAML文件，可以从模板添加缺失参数，并更新指定的参数值"""
    raw_content = None
    try:
        with open(file_path, 'r', encoding='utf-8') as file:
            raw_content = file.read()
    except IOError as e:
        print(f"错误: 读取文件 {file_path} 失败: {e}。跳过此文件。")
        return False

    corrected_yaml_directive = None
    current_yaml_data = {}

    if raw_content:
        lines = raw_content.splitlines(True)
        original_first_line = ""
        processed_first_line = ""

        if lines:
            original_first_line = lines[0].strip()
            # 移除 BOM (如果存在)
            if lines[0].startswith('\ufeff'):
                if debug:
                    print(f"文件 {file_path}: 检测到并移除了BOM字符。")
                processed_first_line = lines[0].lstrip('\ufeff')
            else:
                processed_first_line = lines[0]
            
            if debug:
                print(f"DEBUG: 文件 {file_path}, 第一行 (BOM移除后): '{processed_first_line.strip()}'")

            # 处理YAML指令
            match_directive = re.match(r"^%YAML:(\d+\.\d+)", processed_first_line)
            if match_directive:
                yaml_version = match_directive.group(1)
                line_ending = '\r\n' if processed_first_line.endswith('\r\n') else '\n'
                
                # 使用OpenCV兼容的YAML指令格式 %YAML:1.0
                corrected_first_line_content = f"%YAML:{yaml_version}"
                corrected_full_first_line = f"{corrected_first_line_content}{line_ending}"
                
                if debug:
                    print(f"文件 {file_path}: 保留OpenCV兼容的YAML指令 '{corrected_first_line_content}'")
                
                # 更新第一行
                lines[0] = corrected_full_first_line 
                
                # 添加文档开始标记 '---'
                if len(lines) > 1:
                    indent_match = re.match(r'^(\s*)', lines[1])
                    indent = indent_match.group(1) if indent_match else ""
                    # 检查是否已存在文档分隔符
                    if not lines[1].strip() == '---':
                        lines.insert(1, f"{indent}---{line_ending}")
                        if debug:
                            print(f"文件 {file_path}: 添加文档开始标记 '---'")
                
                raw_content = "".join(lines)
                corrected_yaml_directive = corrected_first_line_content
        
        # 解析YAML内容 - 处理带有文档分隔符的YAML
        yaml_content = raw_content
        if raw_content and raw_content.startswith('%YAML:'):
            # 临时替换YAML指令为PyYAML兼容格式，仅用于解析
            yaml_content = re.sub(r'^%YAML:(\d+\.\d+)', r'%YAML \1', raw_content, count=1)
        
        try:
            # 使用safe_load_all来处理带有文档分隔符的YAML
            docs = list(yaml.safe_load_all(yaml_content))
            # 取第一个文档（如果有多个）
            current_yaml_data = docs[0] if docs else {}
            
            if debug and len(docs) > 1:
                print(f"文件 {file_path}: 包含 {len(docs)} 个YAML文档，使用第一个文档")
                
        except yaml.YAMLError as e:
            print(f"警告: 解析YAML文件 {file_path} 失败: {e}。跳过此文件。")
            return False
    
    # 从模板合并参数
    data_changed = False
    if template_data:
        if debug:
            print(f"正在为 {file_path} 合并模板参数...")
        
        # 合并前复制一份数据用于比较
        import copy
        original_data = copy.deepcopy(current_yaml_data)
        
        # 合并模板数据
        merge_dicts(current_yaml_data, template_data, file_path)
        
        # 检查是否有变化
        data_changed = current_yaml_data != original_data
        
        if debug:
            print(f"模板参数合并完成，{'有' if data_changed else '无'}变化")
            
    # 修改指定的特定参数
    params_modified = modify_specific_parameters_in_dict(
        current_yaml_data, 
        file_path, 
        new_frequency, 
        use_only_main_camera, 
        new_image_delay, 
        new_wheel_delay, 
        new_sigma_omega,
<<<<<<< HEAD
        new_sigma_v,
        new_unobs_info,
        detection_threshold,
        matching_threshold,
        max_num_keypoints,
        enable_debug_recording,
        use_async_processing,
        online_mode,
        max_batch_size
=======
        detection_threshold,
        matching_threshold,
        max_num_keypoints
>>>>>>> 3a83d994
    )

    # 确定是否需要写回文件
    should_write = bool(corrected_yaml_directive) or data_changed or params_modified

    if not current_yaml_data and not corrected_yaml_directive:
        if debug:
            print(f"文件 {file_path} 内容为空且无需修正，不执行写入。")
        return True

    # 写入修改后的文件
    if should_write:
        try:
            with open(file_path, 'w', encoding='utf-8') as file:
                # 写入OpenCV兼容的YAML指令和文档开始标记（如果需要）
                if corrected_yaml_directive:
                    file.write(f"%YAML:1.0\n")  # 固定使用OpenCV兼容的格式
                    file.write("---\n")
                else:
                    # 如果没有检测到YAML指令，添加OpenCV兼容的指令
                    file.write("%YAML:1.0\n")
                    file.write("---\n")

                # 写入YAML数据
                if current_yaml_data:
                    write_yaml_with_template_format(file, current_yaml_data)
            
            if debug:
                reasons = []
                if corrected_yaml_directive: reasons.append("YAML指令已修正为OpenCV兼容格式")
                if data_changed: reasons.append("模板参数已合并")
                if params_modified: reasons.append("特定参数已修改")
                print(f"文件 {file_path} 已更新: {'; '.join(reasons)}")
        except Exception as e:
            print(f"错误: 写入文件 {file_path} 失败: {e}")
            return False
    elif debug:
        print(f"文件 {file_path} 无需修改。")
        
    return True

def write_yaml_with_template_format(file, data):
    """使用直接写入的方式将数据写入YAML文件，保持与模板相同的格式
    
    Args:
        file: 要写入的文件对象
        data: YAML数据字典
    """
    # 写入cameras部分
    if 'cameras' in data:
        file.write("cameras:\n")
        for i, camera in enumerate(data['cameras']):
            # 写入相机定义开始
            file.write(f"     - {{T_SC:\n")
            
            # 写入T_SC矩阵，格式化为4行4列
            T_SC = camera['T_SC']
            file.write(f"        [{T_SC[0]:.8f}, {T_SC[1]:.8f}, {T_SC[2]:.8f}, {T_SC[3]:.8f},\n")
            file.write(f"        {T_SC[4]:.8f}, {T_SC[5]:.8f}, {T_SC[6]:.8f}, {T_SC[7]:.8f},\n")
            file.write(f"        {T_SC[8]:.8f}, {T_SC[9]:.8f}, {T_SC[10]:.8f}, {T_SC[11]:.8f},\n")
            file.write(f"        {T_SC[12]:.8f}, {T_SC[13]:.8f}, {T_SC[14]:.8f}, {T_SC[15]:.8f}],\n")
            
            # 写入image_dimension
            file.write(f"        image_dimension: [{camera['image_dimension'][0]}, {camera['image_dimension'][1]}],\n")
<<<<<<< HEAD
            
            # 写入distortion_coefficients
            _write_distortion_coefficients(file, camera['distortion_coefficients'])
            
            # 写入其他相机参数
            file.write(f"        distortion_type: {camera['distortion_type']},\n")
            file.write(f"        focal_length: [{camera['focal_length'][0]:.14f}, {camera['focal_length'][1]:.14f}],\n")
            file.write(f"        principal_point: [{camera['principal_point'][0]:.14f}, {camera['principal_point'][1]:.14f}],\n")
            
            # 写入camera_type
            camera_type = camera.get('camera_type', 'gray')
            file.write(f"        camera_type: {camera_type}, #gray, rgb, gray+depth, rgb+depth\n")
            
            # 写入slam_use，并添加注释
            slam_use = camera.get('slam_use', 'okvis')
            is_first_camera = (i == 0)
            comment = " #none, okvis, okvis-depth, okvis-virtual" if is_first_camera else ""
            file.write(f"        slam_use: {slam_use}}}{comment}\n")
            
            # 在第一个相机后不添加空行，在第二个相机后添加空行
            if not is_first_camera:
                file.write("\n")
    
    # 写入其他参数部分
    _write_parameter_sections(file, data)

def _write_distortion_coefficients(file, dist_coef):
    """写入畸变系数，格式化输出"""
    if len(dist_coef) <= 4:
        # 对于少于等于4个系数的情况，单行输出
        dist_str = ", ".join([f"{c:.16f}" for c in dist_coef])
        file.write(f"        distortion_coefficients: [{dist_str}],\n")
    else:
        # 对于多于4个系数的情况，每4个一行
        file.write("        distortion_coefficients: [")
        for j in range(len(dist_coef)):
            if j > 0:
                if j % 4 == 0:
                    file.write(",\n            ")
                else:
                    file.write(", ")
            file.write(f"{dist_coef[j]:.16f}")
        file.write("],\n")

def _write_parameter_sections(file, data):
    """写入其他参数部分（camera_parameters, imu_parameters等）"""
    for section in ["camera_parameters", "imu_parameters", "wheel_encoder_parameters",
                   "frontend_parameters", "estimator_parameters", "output_parameters"]:
        if section in data:
            file.write(f"\n# {section.replace('_', ' ')}\n")
            file.write(f"{section}:\n")
            
=======
            
            # 写入distortion_coefficients
            _write_distortion_coefficients(file, camera['distortion_coefficients'])
            
            # 写入其他相机参数
            file.write(f"        distortion_type: {camera['distortion_type']},\n")
            file.write(f"        focal_length: [{camera['focal_length'][0]:.14f}, {camera['focal_length'][1]:.14f}],\n")
            file.write(f"        principal_point: [{camera['principal_point'][0]:.14f}, {camera['principal_point'][1]:.14f}],\n")
            
            # 写入camera_type
            camera_type = camera.get('camera_type', 'gray')
            file.write(f"        camera_type: {camera_type}, #gray, rgb, gray+depth, rgb+depth\n")
            
            # 写入slam_use，并添加注释
            slam_use = camera.get('slam_use', 'okvis')
            is_first_camera = (i == 0)
            comment = " #none, okvis, okvis-depth, okvis-virtual" if is_first_camera else ""
            file.write(f"        slam_use: {slam_use}}}{comment}\n")
            
            # 在第一个相机后不添加空行，在第二个相机后添加空行
            if not is_first_camera:
                file.write("\n")
    
    # 写入其他参数部分
    _write_parameter_sections(file, data)

def _write_distortion_coefficients(file, dist_coef):
    """写入畸变系数，格式化输出"""
    if len(dist_coef) <= 4:
        # 对于少于等于4个系数的情况，单行输出
        dist_str = ", ".join([f"{c:.16f}" for c in dist_coef])
        file.write(f"        distortion_coefficients: [{dist_str}],\n")
    else:
        # 对于多于4个系数的情况，每4个一行
        file.write("        distortion_coefficients: [")
        for j in range(len(dist_coef)):
            if j > 0:
                if j % 4 == 0:
                    file.write(",\n            ")
                else:
                    file.write(", ")
            file.write(f"{dist_coef[j]:.16f}")
        file.write("],\n")

def _write_parameter_sections(file, data):
    """写入其他参数部分（camera_parameters, imu_parameters等）"""
    for section in ["camera_parameters", "imu_parameters", "wheel_encoder_parameters",
                   "frontend_parameters", "estimator_parameters", "output_parameters"]:
        if section in data:
            file.write(f"\n# {section.replace('_', ' ')}\n")
            file.write(f"{section}:\n")
            
>>>>>>> 3a83d994
            # 特殊处理wheel_encoder_parameters中的T_BS
            if section == "wheel_encoder_parameters" and "T_BS" in data[section]:
                _write_wheel_encoder_section(file, data[section])
            # 特殊处理imu_parameters中的T_BS
            elif section == "imu_parameters" and "T_BS" in data[section]:
                _write_imu_section(file, data[section])
            else:
                # 写入普通参数
                _write_regular_parameters(file, data[section])

def _write_wheel_encoder_section(file, wheel_data):
    """写入wheel_encoder_parameters部分，特殊处理T_BS矩阵"""
    # 先写入除T_BS外的其他参数
    for key, value in wheel_data.items():
        if key != "T_BS":
            file.write(f"    {key}: {value}\n")
            
    # 单独写入T_BS矩阵
    T_BS = wheel_data["T_BS"]
    file.write(f"    # transform Body-Sensor (WheelEncoder)\n")
    file.write(f"    T_BS:\n")
    file.write(f"        [{T_BS[0]:.8f}, {T_BS[1]:.8f}, {T_BS[2]:.8f}, {T_BS[3]:.8f},\n")
    file.write(f"         {T_BS[4]:.8f}, {T_BS[5]:.8f}, {T_BS[6]:.8f}, {T_BS[7]:.8f},\n")
    file.write(f"         {T_BS[8]:.8f}, {T_BS[9]:.8f}, {T_BS[10]:.8f}, {T_BS[11]:.8f},\n")
    file.write(f"         {T_BS[12]:.8f}, {T_BS[13]:.8f}, {T_BS[14]:.8f}, {T_BS[15]:.8f}]\n")

def _write_imu_section(file, imu_data):
    """写入imu_parameters部分，特殊处理T_BS矩阵"""
    # 先写入除T_BS外的其他参数
    for key, value in imu_data.items():
        if key != "T_BS":
            if isinstance(value, list):
                file.write(f"    {key}: [ {', '.join([str(x) for x in value])} ]\n")
            else:
                file.write(f"    {key}: {value}\n")
                
    # 单独写入T_BS矩阵
    T_BS = imu_data["T_BS"]
    file.write(f"    # transform Body-Sensor (IMU)\n")
    file.write(f"    T_BS:\n")
    file.write(f"        [{T_BS[0]:.4f}, {T_BS[1]:.4f}, {T_BS[2]:.4f}, {T_BS[3]:.4f},\n")
    file.write(f"         {T_BS[4]:.4f}, {T_BS[5]:.4f}, {T_BS[6]:.4f}, {T_BS[7]:.4f},\n")
    file.write(f"         {T_BS[8]:.4f}, {T_BS[9]:.4f}, {T_BS[10]:.4f}, {T_BS[11]:.4f},\n")
    file.write(f"         {T_BS[12]:.4f}, {T_BS[13]:.4f}, {T_BS[14]:.4f}, {T_BS[15]:.4f}]\n")

def _write_regular_parameters(file, section_data):
    """写入普通参数，处理不同类型和添加注释"""
    for key, value in section_data.items():
        if isinstance(value, dict):
            # 写入嵌套字典
            file.write(f"    {key}:\n")
            for subkey, subvalue in value.items():
                if isinstance(subvalue, list):
                    file.write(f"        {subkey}: [ {', '.join([str(x) for x in subvalue])} ]\n")
                else:
                    file.write(f"        {subkey}: {subvalue}\n")
        elif isinstance(value, list):
            # 写入列表
            file.write(f"    {key}: [ {', '.join([str(x) for x in value])} ]\n")
        else:
            # 处理特殊参数，添加注释
            if key == "debug_output_dir":
                file.write(f'    {key}: "{value}" # directory for debug output files\n')
            elif key == "wheel_delay":
                file.write(f"    {key}: {value} # [s] timestamp_wheel_correct = timestamp_wheel - wheel_delay\n")
            elif key == "sigma_omega":
                file.write(f"    {key}: {value} # angular velocity noise [rad/s]\n")
<<<<<<< HEAD
            elif key == "sigma_v":
                file.write(f"    {key}: {value} # linear velocity noise [m/s]\n")
            elif key == "unobs_info":
                file.write(f"    {key}: {value} # unobservable state information matrix value\n")
=======
>>>>>>> 3a83d994
            elif key == "use_only_main_camera":
                file.write(f"    {key}: {str(value).lower()} # if true, only camera0 is used for matchToMap and other operations (except matchStereo)\n")
            elif key == "image_delay":
                file.write(f"    {key}: {value} # [s] timestamp_camera_correct = timestamp_camera - image_delay\n")
            elif key == "detection_threshold":
                file.write(f"    {key}: {value} # detection threshold. By default the uniformity radius in pixels\n")
            elif key == "matching_threshold":
                file.write(f"    {key}: {value} # BRISK descriptor matching threshold\n")
            elif key == "max_num_keypoints":
                file.write(f"    {key}: {value} # restrict to a maximum of this many keypoints per image (strongest ones)\n")
<<<<<<< HEAD
            elif key == "enable_debug_recording":
                file.write(f"    {key}: {str(value).lower()} # enable debug recording of frontend/backend packages\n")
            elif key == "use_async_processing":
                file.write(f"    {key}: {str(value).lower()} # enable asynchronous frontend/backend processing\n")
            elif key == "online_mode":
                file.write(f"    {key}: {str(value).lower()} # whether to run in online mode\n")
            elif key == "max_batch_size":
                file.write(f"    {key}: {value} # maximum number of frontend packages to batch for backend processing\n")
            else:
                # 普通参数
                file.write(f"    {key}: {value}\n")

def main():
    """主函数：解析命令行参数并处理YAML文件"""
    parser = argparse.ArgumentParser(description='批量修改YAML文件中的参数，从模板补充缺失参数。')
    parser.add_argument('root_dir', help='包含待处理YAML文件的根目录路径')
    parser.add_argument('--template-file', type=str, help='模板YAML文件路径，用于补充目标文件中缺失的参数')
    parser.add_argument('--frequency', type=float, help='设置image_frequency参数值')
    parser.add_argument('--use-only-main-camera', choices=['True', 'False'], help='设置use_only_main_camera参数值')
    parser.add_argument('--image-delay', type=float, help='设置image_delay参数值')
    parser.add_argument('--wheel-delay', type=float, help='设置wheel_delay参数值')
    parser.add_argument('--sigma-omega', type=float, help='设置sigma_omega参数值')
    parser.add_argument('--sigma-v', type=float, help='设置sigma_v参数值')
    parser.add_argument('--unobs-info', type=float, help='设置unobs_info参数值')
    parser.add_argument('--detection-threshold', type=float, help='设置detection_threshold参数值')
    parser.add_argument('--matching-threshold', type=float, help='设置matching_threshold参数值')
    parser.add_argument('--max-num-keypoints', type=int, help='设置max_num_keypoints参数值')
    parser.add_argument('--enable-debug-recording', choices=['True', 'False'], help='设置enable_debug_recording参数值')
    parser.add_argument('--use-async-processing', choices=['True', 'False'], help='设置use_async_processing参数值')
    parser.add_argument('--online-mode', choices=['True', 'False'], help='设置online_mode参数值')
    parser.add_argument('--max-batch-size', type=int, help='设置max_batch_size参数值')
    parser.add_argument('--debug', action='store_true', help='启用调试模式，打印详细日志')
    parser.add_argument('--format-only', action='store_true', help='仅格式化文件，不修改参数')
    args = parser.parse_args()

=======
            else:
                # 普通参数
                file.write(f"    {key}: {value}\n")

def main():
    """主函数：解析命令行参数并处理YAML文件"""
    parser = argparse.ArgumentParser(description='批量修改YAML文件中的参数，从模板补充缺失参数。')
    parser.add_argument('root_dir', help='包含待处理YAML文件的根目录路径')
    parser.add_argument('--template-file', type=str, help='模板YAML文件路径，用于补充目标文件中缺失的参数')
    parser.add_argument('--frequency', type=float, help='设置image_frequency参数值')
    parser.add_argument('--use-only-main-camera', choices=['True', 'False'], help='设置use_only_main_camera参数值')
    parser.add_argument('--image-delay', type=float, help='设置image_delay参数值')
    parser.add_argument('--wheel-delay', type=float, help='设置wheel_delay参数值')
    parser.add_argument('--sigma-omega', type=float, help='设置sigma_omega参数值')
    parser.add_argument('--detection-threshold', type=float, help='设置detection_threshold参数值')
    parser.add_argument('--matching-threshold', type=float, help='设置matching_threshold参数值')
    parser.add_argument('--max-num-keypoints', type=int, help='设置max_num_keypoints参数值')
    parser.add_argument('--debug', action='store_true', help='启用调试模式，打印详细日志')
    parser.add_argument('--format-only', action='store_true', help='仅格式化文件，不修改参数')
    args = parser.parse_args()

>>>>>>> 3a83d994
    # 打印修改原则说明
    print("YAML文件修改原则:")
    print("1. 模板文件只会添加目标文件中缺失的参数，不会覆盖已有参数")
    print("2. 命令行参数(如--sigma-omega)将会覆盖目标文件中对应的参数值")
    print("3. 输出YAML文件将保持与模板相同的美观格式")
    print("4. 将使用OpenCV兼容的YAML指令格式(%YAML:1.0)\n")
    
    # 加载模板文件
    template_data = None
    if args.template_file:
        if not os.path.exists(args.template_file):
            print(f"错误: 模板文件 {args.template_file} 不存在，将不使用模板。")
        else:
            try:
                # 读取模板文件内容
                with open(args.template_file, 'r', encoding='utf-8') as tf:
                    template_content = tf.read()
                
                # 处理模板文件YAML指令
                template_yaml_content = template_content
                if template_content.startswith('%YAML:'):
                    # 临时将YAML指令修改为PyYAML兼容格式，仅用于解析
                    template_yaml_content = re.sub(r'^%YAML:(\d+\.\d+)', r'%YAML \1', template_content, count=1)
                    if args.debug:
                        print(f"模板文件: 临时将YAML指令转换为PyYAML兼容格式进行解析")
                
                # 解析模板YAML内容，使用safe_load_all处理可能的多文档YAML
                try:
                    docs = list(yaml.safe_load_all(template_yaml_content))
                    template_data = docs[0] if docs else {}
                    
                    if args.debug and len(docs) > 1:
                        print(f"模板文件: 包含 {len(docs)} 个YAML文档，使用第一个文档")
                    
                    if template_data is None:
                        template_data = {}
                        print(f"警告: 模板文件 {args.template_file} 内容为空或无效。")
                    elif args.debug:
                        print(f"成功加载模板文件 {args.template_file}")
                except yaml.YAMLError as e:
                    print(f"错误: 解析模板文件 {args.template_file} 失败: {e}。将不使用模板。")
                    template_data = None
            except Exception as e:
                print(f"错误: 处理模板文件 {args.template_file} 失败: {e}。将不使用模板。")
                template_data = None

    # 检查是否有任何修改参数
    if (args.frequency is None and args.use_only_main_camera is None and 
        args.image_delay is None and args.wheel_delay is None and 
<<<<<<< HEAD
        args.sigma_omega is None and args.sigma_v is None and
        args.unobs_info is None and args.detection_threshold is None and
        args.matching_threshold is None and args.max_num_keypoints is None and
        args.enable_debug_recording is None and args.use_async_processing is None and
        args.online_mode is None and args.max_batch_size is None and
=======
        args.sigma_omega is None and args.detection_threshold is None and
        args.matching_threshold is None and args.max_num_keypoints is None and
>>>>>>> 3a83d994
        template_data is None and not args.format_only):
        parser.error("请至少指定一个要修改的参数或提供模板文件。")
    
    # 查找需要处理的YAML文件
    yaml_files = find_yaml_files(args.root_dir)
    
    if not yaml_files:
        print(f"未在 {args.root_dir} 及其子文件夹中找到任何*_okvis.yaml文件")
        return
    
    print(f"找到 {len(yaml_files)} 个*_okvis.yaml文件")
    
    # 处理每个YAML文件
    success_count = 0
    for file_path in yaml_files:
        if args.debug:
            print(f"\n处理文件: {file_path}")
            
        # 修改YAML文件
        if modify_yaml_file(
            file_path, 
            template_data, 
            args.frequency, 
            args.use_only_main_camera, 
            args.image_delay, 
            args.wheel_delay, 
            args.sigma_omega,
<<<<<<< HEAD
            args.sigma_v,
            args.unobs_info,
            args.detection_threshold,
            args.matching_threshold,
            args.max_num_keypoints,
            args.enable_debug_recording,
            args.use_async_processing,
            args.online_mode,
            args.max_batch_size,
=======
            args.detection_threshold,
            args.matching_threshold,
            args.max_num_keypoints, 
>>>>>>> 3a83d994
            args.debug
        ):
            success_count += 1
        elif args.debug:
            print(f"文件 {file_path} 处理失败。")
            
    print(f"\n成功处理文件数: {success_count}/{len(yaml_files)}")

if __name__ == "__main__":
    main()<|MERGE_RESOLUTION|>--- conflicted
+++ resolved
@@ -44,16 +44,12 @@
             merge_dicts(target[key], value, file_path)
         # 如果键已存在且不是字典，保留原值，不覆盖
 
-def modify_specific_parameters_in_dict(yaml_data, file_path, new_frequency=None, use_only_main_camera=None, 
+def modify_specific_parameters_in_dict(yaml_data, file_path, new_frequency=None, use_only_main_camera=None,
                                      new_image_delay=None, new_wheel_delay=None, new_sigma_omega=None,
-<<<<<<< HEAD
                                      new_sigma_v=None, new_unobs_info=None,
                                      detection_threshold=None, matching_threshold=None, max_num_keypoints=None,
                                      enable_debug_recording=None, use_async_processing=None, online_mode=None,
                                      max_batch_size=None):
-=======
-                                     detection_threshold=None, matching_threshold=None, max_num_keypoints=None):
->>>>>>> 3a83d994
     """修改YAML数据字典中的特定参数"""
     modified = False
 
@@ -84,7 +80,7 @@
                 print(f"修改文件: {file_path}")
                 print(f"  添加use_only_main_camera: {use_only_main_camera}")
                 modified = True
-                
+
         # 修改detection_threshold参数
         if detection_threshold is not None:
             if 'detection_threshold' in yaml_data['frontend_parameters']:
@@ -99,7 +95,7 @@
                 print(f"修改文件: {file_path}")
                 print(f"  添加detection_threshold: {detection_threshold}")
                 modified = True
-                
+
         # 修改matching_threshold参数
         if matching_threshold is not None:
             if 'matching_threshold' in yaml_data['frontend_parameters']:
@@ -114,7 +110,7 @@
                 print(f"修改文件: {file_path}")
                 print(f"  添加matching_threshold: {matching_threshold}")
                 modified = True
-                
+
         # 修改max_num_keypoints参数
         if max_num_keypoints is not None:
             if 'max_num_keypoints' in yaml_data['frontend_parameters']:
@@ -129,7 +125,6 @@
                 print(f"修改文件: {file_path}")
                 print(f"  添加max_num_keypoints: {max_num_keypoints}")
                 modified = True
-<<<<<<< HEAD
 
     # 修改image_delay参数
     if new_image_delay is not None and 'camera_parameters' in yaml_data:
@@ -143,7 +138,7 @@
                 formatted_delay = temp.rstrip('0').rstrip('.')
                 if not formatted_delay or formatted_delay == "-":
                     formatted_delay = temp
-            
+
             yaml_data['camera_parameters']['image_delay'] = float(formatted_delay)
             print(f"修改文件: {file_path}")
             print(f"  image_delay: {old_delay} -> {formatted_delay}")
@@ -157,7 +152,7 @@
                 formatted_delay = temp.rstrip('0').rstrip('.')
                 if not formatted_delay or formatted_delay == "-":
                     formatted_delay = temp
-                    
+
             yaml_data['camera_parameters']['image_delay'] = float(formatted_delay)
             print(f"修改文件: {file_path}")
             print(f"  添加image_delay: {formatted_delay}")
@@ -192,7 +187,7 @@
             print(f"修改文件: {file_path}")
             print(f"  添加sigma_omega: {new_sigma_omega}")
             modified = True
-    
+
     # 修改sigma_v参数
     if new_sigma_v is not None and 'wheel_encoder_parameters' in yaml_data:
         if 'sigma_v' in yaml_data['wheel_encoder_parameters']:
@@ -207,7 +202,7 @@
             print(f"修改文件: {file_path}")
             print(f"  添加sigma_v: {new_sigma_v}")
             modified = True
-            
+
     # 修改unobs_info参数
     if new_unobs_info is not None and 'wheel_encoder_parameters' in yaml_data:
         if 'unobs_info' in yaml_data['wheel_encoder_parameters']:
@@ -222,7 +217,7 @@
             print(f"修改文件: {file_path}")
             print(f"  添加unobs_info: {new_unobs_info}")
             modified = True
-    
+
     # 修改enable_debug_recording参数
     if enable_debug_recording is not None and 'output_parameters' in yaml_data:
         if 'enable_debug_recording' in yaml_data['output_parameters']:
@@ -237,7 +232,7 @@
             print(f"修改文件: {file_path}")
             print(f"  添加enable_debug_recording: {enable_debug_recording}")
             modified = True
-            
+
     # 修改estimator_parameters部分的参数
     if 'estimator_parameters' in yaml_data:
         # 修改use_async_processing参数
@@ -254,7 +249,7 @@
                 print(f"修改文件: {file_path}")
                 print(f"  添加use_async_processing: {use_async_processing}")
                 modified = True
-                
+
         # 修改online_mode参数
         if online_mode is not None:
             if 'online_mode' in yaml_data['estimator_parameters']:
@@ -269,7 +264,7 @@
                 print(f"修改文件: {file_path}")
                 print(f"  添加online_mode: {online_mode}")
                 modified = True
-                
+
         # 修改max_batch_size参数
         if max_batch_size is not None:
             if 'max_batch_size' in yaml_data['estimator_parameters']:
@@ -284,85 +279,15 @@
                 print(f"修改文件: {file_path}")
                 print(f"  添加max_batch_size: {max_batch_size}")
                 modified = True
-            
+
     return modified
 
-def modify_yaml_file(file_path, template_data=None, new_frequency=None, use_only_main_camera=None, 
-                        new_image_delay=None, new_wheel_delay=None, new_sigma_omega=None, 
+def modify_yaml_file(file_path, template_data=None, new_frequency=None, use_only_main_camera=None,
+                        new_image_delay=None, new_wheel_delay=None, new_sigma_omega=None,
                         new_sigma_v=None, new_unobs_info=None,
-                        detection_threshold=None, matching_threshold=None, max_num_keypoints=None, 
+                        detection_threshold=None, matching_threshold=None, max_num_keypoints=None,
                         enable_debug_recording=None, use_async_processing=None, online_mode=None,
                         max_batch_size=None, debug=False):
-=======
-
-    # 修改image_delay参数
-    if new_image_delay is not None and 'camera_parameters' in yaml_data:
-        if 'image_delay' in yaml_data['camera_parameters']:
-            old_delay = yaml_data['camera_parameters']['image_delay']
-            # 格式化新的delay值
-            if float(new_image_delay) == 0.0:
-                formatted_delay = "0.0"
-            else:
-                temp = f"{float(new_image_delay):.17f}"
-                formatted_delay = temp.rstrip('0').rstrip('.')
-                if not formatted_delay or formatted_delay == "-":
-                    formatted_delay = temp
-            
-            yaml_data['camera_parameters']['image_delay'] = float(formatted_delay)
-            print(f"修改文件: {file_path}")
-            print(f"  image_delay: {old_delay} -> {formatted_delay}")
-            modified = True
-        else:
-            # 如果不存在，添加参数
-            if float(new_image_delay) == 0.0:
-                formatted_delay = "0.0"
-            else:
-                temp = f"{float(new_image_delay):.17f}"
-                formatted_delay = temp.rstrip('0').rstrip('.')
-                if not formatted_delay or formatted_delay == "-":
-                    formatted_delay = temp
-                    
-            yaml_data['camera_parameters']['image_delay'] = float(formatted_delay)
-            print(f"修改文件: {file_path}")
-            print(f"  添加image_delay: {formatted_delay}")
-            modified = True
-
-    # 修改wheel_delay参数
-    if new_wheel_delay is not None and 'wheel_encoder_parameters' in yaml_data:
-        if 'wheel_delay' in yaml_data['wheel_encoder_parameters']:
-            old_delay = yaml_data['wheel_encoder_parameters']['wheel_delay']
-            yaml_data['wheel_encoder_parameters']['wheel_delay'] = float(new_wheel_delay)
-            print(f"修改文件: {file_path}")
-            print(f"  wheel_delay: {old_delay} -> {new_wheel_delay}")
-            modified = True
-        else:
-            # 如果不存在，添加参数
-            yaml_data['wheel_encoder_parameters']['wheel_delay'] = float(new_wheel_delay)
-            print(f"修改文件: {file_path}")
-            print(f"  添加wheel_delay: {new_wheel_delay}")
-            modified = True
-
-    # 修改sigma_omega参数
-    if new_sigma_omega is not None and 'wheel_encoder_parameters' in yaml_data:
-        if 'sigma_omega' in yaml_data['wheel_encoder_parameters']:
-            old_value = yaml_data['wheel_encoder_parameters']['sigma_omega']
-            yaml_data['wheel_encoder_parameters']['sigma_omega'] = float(new_sigma_omega)
-            print(f"修改文件: {file_path}")
-            print(f"  sigma_omega: {old_value} -> {new_sigma_omega}")
-            modified = True
-        else:
-            # 如果不存在，添加参数
-            yaml_data['wheel_encoder_parameters']['sigma_omega'] = float(new_sigma_omega)
-            print(f"修改文件: {file_path}")
-            print(f"  添加sigma_omega: {new_sigma_omega}")
-            modified = True
-            
-    return modified
-
-def modify_yaml_file(file_path, template_data=None, new_frequency=None, use_only_main_camera=None, 
-                        new_image_delay=None, new_wheel_delay=None, new_sigma_omega=None, 
-                        detection_threshold=None, matching_threshold=None, max_num_keypoints=None, debug=False):
->>>>>>> 3a83d994
     """修改YAML文件，可以从模板添加缺失参数，并更新指定的参数值"""
     raw_content = None
     try:
@@ -389,7 +314,7 @@
                 processed_first_line = lines[0].lstrip('\ufeff')
             else:
                 processed_first_line = lines[0]
-            
+
             if debug:
                 print(f"DEBUG: 文件 {file_path}, 第一行 (BOM移除后): '{processed_first_line.strip()}'")
 
@@ -398,17 +323,17 @@
             if match_directive:
                 yaml_version = match_directive.group(1)
                 line_ending = '\r\n' if processed_first_line.endswith('\r\n') else '\n'
-                
+
                 # 使用OpenCV兼容的YAML指令格式 %YAML:1.0
                 corrected_first_line_content = f"%YAML:{yaml_version}"
                 corrected_full_first_line = f"{corrected_first_line_content}{line_ending}"
-                
+
                 if debug:
                     print(f"文件 {file_path}: 保留OpenCV兼容的YAML指令 '{corrected_first_line_content}'")
-                
+
                 # 更新第一行
-                lines[0] = corrected_full_first_line 
-                
+                lines[0] = corrected_full_first_line
+
                 # 添加文档开始标记 '---'
                 if len(lines) > 1:
                     indent_match = re.match(r'^(\s*)', lines[1])
@@ -418,58 +343,57 @@
                         lines.insert(1, f"{indent}---{line_ending}")
                         if debug:
                             print(f"文件 {file_path}: 添加文档开始标记 '---'")
-                
+
                 raw_content = "".join(lines)
                 corrected_yaml_directive = corrected_first_line_content
-        
+
         # 解析YAML内容 - 处理带有文档分隔符的YAML
         yaml_content = raw_content
         if raw_content and raw_content.startswith('%YAML:'):
             # 临时替换YAML指令为PyYAML兼容格式，仅用于解析
             yaml_content = re.sub(r'^%YAML:(\d+\.\d+)', r'%YAML \1', raw_content, count=1)
-        
+
         try:
             # 使用safe_load_all来处理带有文档分隔符的YAML
             docs = list(yaml.safe_load_all(yaml_content))
             # 取第一个文档（如果有多个）
             current_yaml_data = docs[0] if docs else {}
-            
+
             if debug and len(docs) > 1:
                 print(f"文件 {file_path}: 包含 {len(docs)} 个YAML文档，使用第一个文档")
-                
+
         except yaml.YAMLError as e:
             print(f"警告: 解析YAML文件 {file_path} 失败: {e}。跳过此文件。")
             return False
-    
+
     # 从模板合并参数
     data_changed = False
     if template_data:
         if debug:
             print(f"正在为 {file_path} 合并模板参数...")
-        
+
         # 合并前复制一份数据用于比较
         import copy
         original_data = copy.deepcopy(current_yaml_data)
-        
+
         # 合并模板数据
         merge_dicts(current_yaml_data, template_data, file_path)
-        
+
         # 检查是否有变化
         data_changed = current_yaml_data != original_data
-        
+
         if debug:
             print(f"模板参数合并完成，{'有' if data_changed else '无'}变化")
-            
+
     # 修改指定的特定参数
     params_modified = modify_specific_parameters_in_dict(
-        current_yaml_data, 
-        file_path, 
-        new_frequency, 
-        use_only_main_camera, 
-        new_image_delay, 
-        new_wheel_delay, 
+        current_yaml_data,
+        file_path,
+        new_frequency,
+        use_only_main_camera,
+        new_image_delay,
+        new_wheel_delay,
         new_sigma_omega,
-<<<<<<< HEAD
         new_sigma_v,
         new_unobs_info,
         detection_threshold,
@@ -479,11 +403,6 @@
         use_async_processing,
         online_mode,
         max_batch_size
-=======
-        detection_threshold,
-        matching_threshold,
-        max_num_keypoints
->>>>>>> 3a83d994
     )
 
     # 确定是否需要写回文件
@@ -510,7 +429,7 @@
                 # 写入YAML数据
                 if current_yaml_data:
                     write_yaml_with_template_format(file, current_yaml_data)
-            
+
             if debug:
                 reasons = []
                 if corrected_yaml_directive: reasons.append("YAML指令已修正为OpenCV兼容格式")
@@ -522,12 +441,12 @@
             return False
     elif debug:
         print(f"文件 {file_path} 无需修改。")
-        
+
     return True
 
 def write_yaml_with_template_format(file, data):
     """使用直接写入的方式将数据写入YAML文件，保持与模板相同的格式
-    
+
     Args:
         file: 要写入的文件对象
         data: YAML数据字典
@@ -538,40 +457,39 @@
         for i, camera in enumerate(data['cameras']):
             # 写入相机定义开始
             file.write(f"     - {{T_SC:\n")
-            
+
             # 写入T_SC矩阵，格式化为4行4列
             T_SC = camera['T_SC']
             file.write(f"        [{T_SC[0]:.8f}, {T_SC[1]:.8f}, {T_SC[2]:.8f}, {T_SC[3]:.8f},\n")
             file.write(f"        {T_SC[4]:.8f}, {T_SC[5]:.8f}, {T_SC[6]:.8f}, {T_SC[7]:.8f},\n")
             file.write(f"        {T_SC[8]:.8f}, {T_SC[9]:.8f}, {T_SC[10]:.8f}, {T_SC[11]:.8f},\n")
             file.write(f"        {T_SC[12]:.8f}, {T_SC[13]:.8f}, {T_SC[14]:.8f}, {T_SC[15]:.8f}],\n")
-            
+
             # 写入image_dimension
             file.write(f"        image_dimension: [{camera['image_dimension'][0]}, {camera['image_dimension'][1]}],\n")
-<<<<<<< HEAD
-            
+
             # 写入distortion_coefficients
             _write_distortion_coefficients(file, camera['distortion_coefficients'])
-            
+
             # 写入其他相机参数
             file.write(f"        distortion_type: {camera['distortion_type']},\n")
             file.write(f"        focal_length: [{camera['focal_length'][0]:.14f}, {camera['focal_length'][1]:.14f}],\n")
             file.write(f"        principal_point: [{camera['principal_point'][0]:.14f}, {camera['principal_point'][1]:.14f}],\n")
-            
+
             # 写入camera_type
             camera_type = camera.get('camera_type', 'gray')
             file.write(f"        camera_type: {camera_type}, #gray, rgb, gray+depth, rgb+depth\n")
-            
+
             # 写入slam_use，并添加注释
             slam_use = camera.get('slam_use', 'okvis')
             is_first_camera = (i == 0)
             comment = " #none, okvis, okvis-depth, okvis-virtual" if is_first_camera else ""
             file.write(f"        slam_use: {slam_use}}}{comment}\n")
-            
+
             # 在第一个相机后不添加空行，在第二个相机后添加空行
             if not is_first_camera:
                 file.write("\n")
-    
+
     # 写入其他参数部分
     _write_parameter_sections(file, data)
 
@@ -600,61 +518,7 @@
         if section in data:
             file.write(f"\n# {section.replace('_', ' ')}\n")
             file.write(f"{section}:\n")
-            
-=======
-            
-            # 写入distortion_coefficients
-            _write_distortion_coefficients(file, camera['distortion_coefficients'])
-            
-            # 写入其他相机参数
-            file.write(f"        distortion_type: {camera['distortion_type']},\n")
-            file.write(f"        focal_length: [{camera['focal_length'][0]:.14f}, {camera['focal_length'][1]:.14f}],\n")
-            file.write(f"        principal_point: [{camera['principal_point'][0]:.14f}, {camera['principal_point'][1]:.14f}],\n")
-            
-            # 写入camera_type
-            camera_type = camera.get('camera_type', 'gray')
-            file.write(f"        camera_type: {camera_type}, #gray, rgb, gray+depth, rgb+depth\n")
-            
-            # 写入slam_use，并添加注释
-            slam_use = camera.get('slam_use', 'okvis')
-            is_first_camera = (i == 0)
-            comment = " #none, okvis, okvis-depth, okvis-virtual" if is_first_camera else ""
-            file.write(f"        slam_use: {slam_use}}}{comment}\n")
-            
-            # 在第一个相机后不添加空行，在第二个相机后添加空行
-            if not is_first_camera:
-                file.write("\n")
-    
-    # 写入其他参数部分
-    _write_parameter_sections(file, data)
-
-def _write_distortion_coefficients(file, dist_coef):
-    """写入畸变系数，格式化输出"""
-    if len(dist_coef) <= 4:
-        # 对于少于等于4个系数的情况，单行输出
-        dist_str = ", ".join([f"{c:.16f}" for c in dist_coef])
-        file.write(f"        distortion_coefficients: [{dist_str}],\n")
-    else:
-        # 对于多于4个系数的情况，每4个一行
-        file.write("        distortion_coefficients: [")
-        for j in range(len(dist_coef)):
-            if j > 0:
-                if j % 4 == 0:
-                    file.write(",\n            ")
-                else:
-                    file.write(", ")
-            file.write(f"{dist_coef[j]:.16f}")
-        file.write("],\n")
-
-def _write_parameter_sections(file, data):
-    """写入其他参数部分（camera_parameters, imu_parameters等）"""
-    for section in ["camera_parameters", "imu_parameters", "wheel_encoder_parameters",
-                   "frontend_parameters", "estimator_parameters", "output_parameters"]:
-        if section in data:
-            file.write(f"\n# {section.replace('_', ' ')}\n")
-            file.write(f"{section}:\n")
-            
->>>>>>> 3a83d994
+
             # 特殊处理wheel_encoder_parameters中的T_BS
             if section == "wheel_encoder_parameters" and "T_BS" in data[section]:
                 _write_wheel_encoder_section(file, data[section])
@@ -671,7 +535,7 @@
     for key, value in wheel_data.items():
         if key != "T_BS":
             file.write(f"    {key}: {value}\n")
-            
+
     # 单独写入T_BS矩阵
     T_BS = wheel_data["T_BS"]
     file.write(f"    # transform Body-Sensor (WheelEncoder)\n")
@@ -690,7 +554,7 @@
                 file.write(f"    {key}: [ {', '.join([str(x) for x in value])} ]\n")
             else:
                 file.write(f"    {key}: {value}\n")
-                
+
     # 单独写入T_BS矩阵
     T_BS = imu_data["T_BS"]
     file.write(f"    # transform Body-Sensor (IMU)\n")
@@ -722,13 +586,10 @@
                 file.write(f"    {key}: {value} # [s] timestamp_wheel_correct = timestamp_wheel - wheel_delay\n")
             elif key == "sigma_omega":
                 file.write(f"    {key}: {value} # angular velocity noise [rad/s]\n")
-<<<<<<< HEAD
             elif key == "sigma_v":
                 file.write(f"    {key}: {value} # linear velocity noise [m/s]\n")
             elif key == "unobs_info":
                 file.write(f"    {key}: {value} # unobservable state information matrix value\n")
-=======
->>>>>>> 3a83d994
             elif key == "use_only_main_camera":
                 file.write(f"    {key}: {str(value).lower()} # if true, only camera0 is used for matchToMap and other operations (except matchStereo)\n")
             elif key == "image_delay":
@@ -739,7 +600,6 @@
                 file.write(f"    {key}: {value} # BRISK descriptor matching threshold\n")
             elif key == "max_num_keypoints":
                 file.write(f"    {key}: {value} # restrict to a maximum of this many keypoints per image (strongest ones)\n")
-<<<<<<< HEAD
             elif key == "enable_debug_recording":
                 file.write(f"    {key}: {str(value).lower()} # enable debug recording of frontend/backend packages\n")
             elif key == "use_async_processing":
@@ -775,36 +635,13 @@
     parser.add_argument('--format-only', action='store_true', help='仅格式化文件，不修改参数')
     args = parser.parse_args()
 
-=======
-            else:
-                # 普通参数
-                file.write(f"    {key}: {value}\n")
-
-def main():
-    """主函数：解析命令行参数并处理YAML文件"""
-    parser = argparse.ArgumentParser(description='批量修改YAML文件中的参数，从模板补充缺失参数。')
-    parser.add_argument('root_dir', help='包含待处理YAML文件的根目录路径')
-    parser.add_argument('--template-file', type=str, help='模板YAML文件路径，用于补充目标文件中缺失的参数')
-    parser.add_argument('--frequency', type=float, help='设置image_frequency参数值')
-    parser.add_argument('--use-only-main-camera', choices=['True', 'False'], help='设置use_only_main_camera参数值')
-    parser.add_argument('--image-delay', type=float, help='设置image_delay参数值')
-    parser.add_argument('--wheel-delay', type=float, help='设置wheel_delay参数值')
-    parser.add_argument('--sigma-omega', type=float, help='设置sigma_omega参数值')
-    parser.add_argument('--detection-threshold', type=float, help='设置detection_threshold参数值')
-    parser.add_argument('--matching-threshold', type=float, help='设置matching_threshold参数值')
-    parser.add_argument('--max-num-keypoints', type=int, help='设置max_num_keypoints参数值')
-    parser.add_argument('--debug', action='store_true', help='启用调试模式，打印详细日志')
-    parser.add_argument('--format-only', action='store_true', help='仅格式化文件，不修改参数')
-    args = parser.parse_args()
-
->>>>>>> 3a83d994
     # 打印修改原则说明
     print("YAML文件修改原则:")
     print("1. 模板文件只会添加目标文件中缺失的参数，不会覆盖已有参数")
     print("2. 命令行参数(如--sigma-omega)将会覆盖目标文件中对应的参数值")
     print("3. 输出YAML文件将保持与模板相同的美观格式")
     print("4. 将使用OpenCV兼容的YAML指令格式(%YAML:1.0)\n")
-    
+
     # 加载模板文件
     template_data = None
     if args.template_file:
@@ -815,7 +652,7 @@
                 # 读取模板文件内容
                 with open(args.template_file, 'r', encoding='utf-8') as tf:
                     template_content = tf.read()
-                
+
                 # 处理模板文件YAML指令
                 template_yaml_content = template_content
                 if template_content.startswith('%YAML:'):
@@ -823,15 +660,15 @@
                     template_yaml_content = re.sub(r'^%YAML:(\d+\.\d+)', r'%YAML \1', template_content, count=1)
                     if args.debug:
                         print(f"模板文件: 临时将YAML指令转换为PyYAML兼容格式进行解析")
-                
+
                 # 解析模板YAML内容，使用safe_load_all处理可能的多文档YAML
                 try:
                     docs = list(yaml.safe_load_all(template_yaml_content))
                     template_data = docs[0] if docs else {}
-                    
+
                     if args.debug and len(docs) > 1:
                         print(f"模板文件: 包含 {len(docs)} 个YAML文档，使用第一个文档")
-                    
+
                     if template_data is None:
                         template_data = {}
                         print(f"警告: 模板文件 {args.template_file} 内容为空或无效。")
@@ -846,17 +683,12 @@
 
     # 检查是否有任何修改参数
     if (args.frequency is None and args.use_only_main_camera is None and 
-        args.image_delay is None and args.wheel_delay is None and 
-<<<<<<< HEAD
+        args.image_delay is None and args.wheel_delay is None and
         args.sigma_omega is None and args.sigma_v is None and
         args.unobs_info is None and args.detection_threshold is None and
         args.matching_threshold is None and args.max_num_keypoints is None and
         args.enable_debug_recording is None and args.use_async_processing is None and
         args.online_mode is None and args.max_batch_size is None and
-=======
-        args.sigma_omega is None and args.detection_threshold is None and
-        args.matching_threshold is None and args.max_num_keypoints is None and
->>>>>>> 3a83d994
         template_data is None and not args.format_only):
         parser.error("请至少指定一个要修改的参数或提供模板文件。")
     
@@ -874,17 +706,16 @@
     for file_path in yaml_files:
         if args.debug:
             print(f"\n处理文件: {file_path}")
-            
+
         # 修改YAML文件
         if modify_yaml_file(
-            file_path, 
-            template_data, 
-            args.frequency, 
-            args.use_only_main_camera, 
-            args.image_delay, 
-            args.wheel_delay, 
+            file_path,
+            template_data,
+            args.frequency,
+            args.use_only_main_camera,
+            args.image_delay,
+            args.wheel_delay,
             args.sigma_omega,
-<<<<<<< HEAD
             args.sigma_v,
             args.unobs_info,
             args.detection_threshold,
@@ -894,17 +725,12 @@
             args.use_async_processing,
             args.online_mode,
             args.max_batch_size,
-=======
-            args.detection_threshold,
-            args.matching_threshold,
-            args.max_num_keypoints, 
->>>>>>> 3a83d994
             args.debug
         ):
             success_count += 1
         elif args.debug:
             print(f"文件 {file_path} 处理失败。")
-            
+
     print(f"\n成功处理文件数: {success_count}/{len(yaml_files)}")
 
 if __name__ == "__main__":
